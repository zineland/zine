{% extends "base.jinja" -%}
{% import "_macros.jinja" as macros -%}
{% block content -%}
{% for issue in issues | reverse -%}
<div class="p-4 md:p-8 mx-4 my-6 bg-page shadow-xl shadow-slate-700/10 ring-1 ring-gray-900/5 dark_mode_text">
    <div class="text-center m-8">
    {# Here I need to change the bg-white attribute to bg-page change depending on dark mode selection #}
        <a class="dark_mode_text" href="/{{ issue.slug }}">
            <div class="transition sm:hover:scale-110 duration-500">
            {{ macros.issue_diamond(title=issue.title, date=issue.pub_date) }}
            </div>
        </a>
    </div>
    <div class="flex flex-wrap flex-col sm:flex-row sm:justify-evenly items-center">
        {% for article in issue | attr("articles") -%}
        <div
            class="zine-card mt-8 sm:mx-2 sm:max-w-md w-full transition ease-in-out sm:hover:scale-105 duration-500 hover:border border-gray-200">
            {% if article.path -%}
            <a href="{{ article.path }}">
            {% else -%}
            <a href="/{{ issue.slug }}/{{ article.slug }}">
            {% endif -%}
                <div class="zine-cover relative mx-auto ">
                    <img class="z-0 w-full max-h-52 md:max-h-56 object-cover" loading="lazy"
                        src="{{ article.cover }}" alt="{{ article.title }}" />
                </div>
                <div class="m-3 text-xl text-black ">
                    <div class="zine-card-title font-bold line-clamp-2">{{ article.title }}</div>
                    <div class="zine-card-date mt-2 text-base text-gray-500 dark_mode_text">{{ article.pub_date }}</div>
                </div>
            </a>
        </div>
        {% endfor -%}
        <div class="zine-button mt-8 sm:mx-2 flex w-full mx-auto dark_mode_text">
            <a href="/{{ issue.slug }}"
<<<<<<< HEAD
                class="p-3 px-12 mx-auto my-8 bg-primary text-main text-sm font-bold rounded transition sm:hover:scale-110 duration-500 dark_mode_text">
                {{ fluent(key = "view-more") }}
=======
                class="p-3 px-12 mx-auto my-8 bg-primary text-main text-sm font-bold rounded transition sm:hover:scale-110 duration-500">
                {{ fluent("view-more") }}
>>>>>>> c50a709d
            </a>
        </div>
    </div>
</div>
{% endfor -%}
{% endblock content -%}<|MERGE_RESOLUTION|>--- conflicted
+++ resolved
@@ -33,13 +33,8 @@
         {% endfor -%}
         <div class="zine-button mt-8 sm:mx-2 flex w-full mx-auto dark_mode_text">
             <a href="/{{ issue.slug }}"
-<<<<<<< HEAD
                 class="p-3 px-12 mx-auto my-8 bg-primary text-main text-sm font-bold rounded transition sm:hover:scale-110 duration-500 dark_mode_text">
-                {{ fluent(key = "view-more") }}
-=======
-                class="p-3 px-12 mx-auto my-8 bg-primary text-main text-sm font-bold rounded transition sm:hover:scale-110 duration-500">
                 {{ fluent("view-more") }}
->>>>>>> c50a709d
             </a>
         </div>
     </div>

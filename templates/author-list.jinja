{% extends "base.jinja" -%}
{% block content -%}
<div class="p-4 md:p-8 mx-4 my-6 bg-page shadow-xl shadow-slate-700/10 ring-1 ring-gray-900/5 dark_mode_text">
    <div class="max-w-prose mx-auto">
        <div class="text-4xl text-center font-extrabold my-8">{{ fluent("author-list") }}</div>
        <div class="flex flex-wrap flex-col sm:flex-row justify-center">
            {% for author in authors | rejectattr("team") | sort(attribute="article_count", reverse=true) -%}
            <a href="/@{{ author.id | lower }}">
                <div class="p-6 my-4 text-center hover:bg-gray-100">
                    <img class="zine-avatar mx-auto w-28 h-28 object-cover rounded-full border"
                        src="{{ author.avatar }}" alt="Avatar" loading="lazy">
                    <div class="zine-author-name mx-auto w-28 relative m-3 font-bold text-2xl text-black">
                        {% if author.name -%}
                        {{ author.name }}
                        {% else -%}
                        {{ author.id | capitalize }}
                        {% endif -%}
                    </div>
<<<<<<< HEAD
                    <div class="p-2 text-sm text-gray-500 dark_mode_text">
                        {{ fluent(key="article-count", number=author.article_count) }}
=======
                    <div class="p-2 text-sm text-gray-500">
                        {{ fluent("article-count", author.article_count) }}
>>>>>>> c50a709d
                    </div>
                    {% if author.editor -%}
                    <div class="flex justify-center items-center font-bold text-link py-2 px-4 mt-2">
                        <svg viewBox="0 0 1024 1024" version="1.1" xmlns="http://www.w3.org/2000/svg"
                            fill="{{ theme.link_color }}" width="32" height="32"
                            xmlns:xlink="http://www.w3.org/1999/xlink">
                            <defs>
                                <style type="text/css"></style>
                            </defs>
                            <path
                                d="M512.001023 202.583928c-108.74982 0-196.906625 88.159876-196.906625 196.903555 0 108.74675 88.156806 196.906625 196.906625 196.906625 108.744703 0 196.901509-88.159876 196.901509-196.906625C708.902532 290.74278 620.745726 202.583928 512.001023 202.583928zM512.001023 540.132734c-77.67815 0-140.64832-62.97017-140.64832-140.645251s62.97017-140.645251 140.64832-140.645251c77.673034 0 140.643204 62.97017 140.643204 140.645251S589.674057 540.132734 512.001023 540.132734z"
                                p-id="14602">
                            </path>
                            <path
                                d="M822.012659 552.372499c22.598694-45.279253 35.636638-96.027054 35.636638-149.891845 0-188.077539-154.75255-340.543-345.648274-340.543-190.900841 0-345.653391 152.46546-345.653391 340.543 0 53.864792 13.037944 104.612593 35.639708 149.888775L61.684898 791.787264c0 0 88.978521 17.845437 179.252547 36.427654C301.111942 895.212822 361.02652 962.061322 361.02652 962.061322l129.000026-220.130559c7.302313 0.450255 14.554484 1.091868 21.974477 1.091868 7.417947 0 14.669094-0.641613 21.971407-1.091868L662.97348 962.061322c0 0 59.914578-66.848501 120.086006-133.846404 90.27505-18.582217 179.255617-36.427654 179.255617-36.427654L822.012659 552.372499zM354.340237 859.95583c0 0-43.212174-40.97011-83.815941-80.449263-57.608046-16.382109-115.743094-33.06814-115.743094-33.06814l81.541131-139.14099c47.035246 61.349253 114.502847 106.387006 192.589296 125.405151L354.340237 859.95583zM512.001023 680.989809c-155.204851 0-281.018302-126.066207-281.018302-281.589306 0-155.511843 125.81345-281.58112 281.018302-281.58112 155.199735 0 281.013185 126.069277 281.013185 281.58112C793.014208 554.923602 667.200758 680.989809 512.001023 680.989809zM753.475703 779.506567c-40.60479 39.479153-83.819011 80.449263-83.819011 80.449263l-74.570369-127.253242c78.086449-19.018146 145.55712-64.055898 192.591343-125.405151l81.541131 139.14099C869.218798 746.437403 811.081703 763.124458 753.475703 779.506567z">
                            </path>
                        </svg>
                        <span class="pl-2">{{ fluent("editor") }}</span>
                    </div>
                    {% endif -%}
                </div>
            </a>
            {% endfor -%}
        </div>
        {% set teams = authors | selectattr("team") | sort(attribute="article_count", reverse=true) -%}
        {% if teams | length > 0 -%}
        <div class="my-4 sm:my-6 text-2xl font-bold">
            <span class="w-4 h-4 border-4 border-primary"></span>
            <span class="px-2">{{ fluent("author-team-list") }}</span>
        </div>
        <div class="flex flex-wrap flex-col sm:flex-row justify-center">
            {% for team in teams -%}
            <a href="/@{{ team.id | lower }}">
                <div class="p-6 my-4 text-center hover:bg-gray-100">
                    <img class="zine-avatar mx-auto w-28 h-28 object-cover rounded-full border" src="{{ team.avatar }}"
                        alt="Avatar" loading="lazy">
                    <div class="zine-author-name mx-auto w-28 relative m-3 font-bold text-2xl text-black">
                        {% if team.name -%}
                        {{ team.name }}
                        {% else -%}
                        {{ team.id | capitalize }}
                        {% endif -%}
                    </div>
<<<<<<< HEAD
                    <div class="p-2 text-sm text-gray-500 dark_mode_text">
                        {{ fluent(key="article-count", number=team.article_count) }}
=======
                    <div class="p-2 text-sm text-gray-500">
                        {{ fluent("article-count", team.article_count) }}
>>>>>>> c50a709d
                    </div>
                </div>
            </a>
            {% endfor -%}
        </div>
        {% endif -%}
    </div>
</div>
</div>
{% endblock content -%}<|MERGE_RESOLUTION|>--- conflicted
+++ resolved
@@ -16,13 +16,8 @@
                         {{ author.id | capitalize }}
                         {% endif -%}
                     </div>
-<<<<<<< HEAD
                     <div class="p-2 text-sm text-gray-500 dark_mode_text">
-                        {{ fluent(key="article-count", number=author.article_count) }}
-=======
-                    <div class="p-2 text-sm text-gray-500">
                         {{ fluent("article-count", author.article_count) }}
->>>>>>> c50a709d
                     </div>
                     {% if author.editor -%}
                     <div class="flex justify-center items-center font-bold text-link py-2 px-4 mt-2">
@@ -66,13 +61,8 @@
                         {{ team.id | capitalize }}
                         {% endif -%}
                     </div>
-<<<<<<< HEAD
                     <div class="p-2 text-sm text-gray-500 dark_mode_text">
-                        {{ fluent(key="article-count", number=team.article_count) }}
-=======
-                    <div class="p-2 text-sm text-gray-500">
                         {{ fluent("article-count", team.article_count) }}
->>>>>>> c50a709d
                     </div>
                 </div>
             </a>

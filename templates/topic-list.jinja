--- conflicted
+++ resolved
@@ -1,14 +1,8 @@
 {% extends "base.jinja" -%}
 {% block content -%}
-<<<<<<< HEAD
 <div class="p-4 md:p-8 mx-4 my-6 bg-page shadow-xl shadow-slate-700/10 ring-1 ring-gray-900/5 dark_mode_text">
     <div class="max-w-prose mx-auto dark_mode_text">
-        <div class="text-4xl text-center font-extrabold my-8">{{ fluent(key="topic-list") }}</div>
-=======
-<div class="p-4 md:p-8 mx-4 my-6 bg-white shadow-xl shadow-slate-700/10 ring-1 ring-gray-900/5">
-    <div class="max-w-prose mx-auto">
         <div class="text-4xl text-center font-extrabold my-8">{{ fluent("topic-list") }}</div>
->>>>>>> c50a709d
         <div class="flex flex-col justify-center">
             {% for topic in topics -%}
             <a class="dark_mode_text" href="/topic/{{ topic.id | lower }}">
@@ -23,13 +17,8 @@
                                 {{ topic.id | capitalize }}
                                 {% endif -%}
                             </div>
-<<<<<<< HEAD
                             <div class="sm:pl-4 text-sm text-gray-500 dark_mode_text">
-                                {{ fluent(key="article-count", number=topic.article_count) }}
-=======
-                            <div class="sm:pl-4 text-sm text-gray-500">
                                 {{ fluent("article-count", topic.article_count) }}
->>>>>>> c50a709d
                             </div>
                         </div>
                         <div class="py-3 text-sm text-gray-500 dark_mode_text">

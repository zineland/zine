use anyhow::Result;
use std::{borrow::Cow, io::Read};

use html5ever::{
    parse_document, tendril::TendrilSink, tree_builder::TreeBuilderOpts, Attribute, ParseOpts,
};
use lol_html::{element, html_content::Element, HtmlRewriter, Settings};
use markup5ever_rcdom::{Handle, NodeData, RcDom};

use serde::Serialize;

use crate::helpers;

/// The meta info of the HTML page.
#[derive(Debug, Default, Serialize)]
pub struct Meta<'a> {
    pub title: Cow<'a, str>,
    pub description: Cow<'a, str>,
    pub url: Option<Cow<'a, str>>,
    pub image: Option<Cow<'a, str>>,
}

impl<'a> Meta<'a> {
    pub fn is_filled(&self) -> bool {
        !self.title.is_empty()
            && !self.description.is_empty()
            && matches!(&self.image, Some(image) if !image.is_empty())
    }

    pub fn truncate(&mut self) {
        self.title.to_mut().truncate(200);
        self.description.to_mut().truncate(200);
    }
}

/// Rewrite root path URL in `raw_html` with `site_url` and `cdn_url`.
pub fn rewrite_html_base_url(
    raw_html: &[u8],
    site_url: Option<&str>,
    cdn_url: Option<&str>,
) -> Result<Vec<u8>> {
    let rewrite_url_in_attr = |el: &mut Element, attr_name: &str| {
        if let Some(attr) = el.get_attribute(attr_name) {
            let dest_url =
                if let (Some(attr), Some(cdn_url)) = (attr.strip_prefix("/static"), cdn_url) {
                    format!("{}{}", &cdn_url, attr)
                } else if let (true, Some(site_url)) = (attr.starts_with('/'), site_url) {
                    format!("{}{}", &site_url, attr)
                } else {
                    // no need to rewrite
                    return;
                };
<<<<<<< HEAD
                if let Some(url) = cdn_url {
                    base_url = url;
                }
            } else if attr.starts_with('/') {
                if let Some(url) = site_url {
                    base_url = url;
                }
            }
            if base_url.is_empty() {
                return;
            }
=======
>>>>>>> 62441f22

            el.set_attribute(attr_name, &dest_url)
                .expect("Set attribute failed");
        }
    };

    let mut html = vec![];
    let mut html_rewriter = HtmlRewriter::new(
        Settings {
            element_content_handlers: vec![
                element!("a[href], link[rel=stylesheet][href]", |el| {
                    rewrite_url_in_attr(el, "href");
                    Ok(())
                }),
                element!(
                    "script[src], iframe[src], img[src], audio[src], video[src]",
                    |el| {
                        rewrite_url_in_attr(el, "src");
                        Ok(())
                    }
                ),
                // Rewrite background image url.
                element!("body>div.bg-primary.text-main", |el| {
                    if let Some(style) = el.get_attribute("style") {
                        let mut pairs = helpers::split_styles(&style);
                        let backgrond_image_url = match pairs.get("background-image") {
                            Some(value) if value.starts_with("url('/static") => {
                                if let Some(cdn_url) = cdn_url {
                                    value.replacen("/static", cdn_url, 1)
                                } else {
                                    return Ok(());
                                }
                            }
                            Some(value) if value.starts_with("url('/") => {
                                if let Some(site_url) = site_url {
                                    value.replacen('/', &format!("{site_url}/"), 1)
                                } else {
                                    return Ok(());
                                }
                            }
                            _ => {
                                // no need to rewrite
                                return Ok(());
                            }
                        };

                        pairs.insert("background-image", &backgrond_image_url);
                        let new_style = pairs.into_iter().map(|(k, v)| format!("{k}: {v}")).fold(
                            String::new(),
                            |mut acc, pair| {
                                acc.push_str(&pair);
                                acc.push(';');
                                acc
                            },
                        );
                        el.set_attribute("style", &new_style)
                            .expect("Rewrite background-image failed.")
                    }
                    Ok(())
                }),
                element!("meta[content]", |el| {
                    rewrite_url_in_attr(el, "content");
                    Ok(())
                }),
            ],
            ..Default::default()
        },
        |c: &[u8]| {
            html.extend_from_slice(c);
        },
    );
    html_rewriter.write(raw_html)?;

    Ok(html)
}

/// Parse HTML [`Meta`] from `html`.
pub fn parse_html_meta<'a, R: Read>(mut html: R) -> Meta<'a> {
    let parse_opts = ParseOpts {
        tree_builder: TreeBuilderOpts {
            scripting_enabled: false,
            drop_doctype: true,
            ..Default::default()
        },
        ..Default::default()
    };

    let rc_dom = parse_document(RcDom::default(), parse_opts)
        .from_utf8()
        .read_from(&mut html)
        .unwrap();

    let mut meta = Meta::default();
    walk(&rc_dom.document, &mut meta);
    meta.truncate();
    meta
}

// Walk html tree to parse [`Meta`].
fn walk(handle: &Handle, meta: &mut Meta) {
    fn get_attribute<'a>(attrs: &'a [Attribute], name: &'a str) -> Option<&'a str> {
        attrs.iter().find_map(|attr| {
            if attr.name.local.as_ref() == name {
                let value = attr.value.as_ref().trim();
                // Some value of attribute is empty, such as:
                // <meta property="og:title" content="" />
                if value.is_empty() {
                    None
                } else {
                    Some(value)
                }
            } else {
                None
            }
        })
    }

    if let NodeData::Element {
        ref name,
        ref attrs,
        ..
    } = handle.data
    {
        match name.local.as_ref() {
            "meta" => {
                // <meta name="description" content="xxx"/>
                // get description value from attribute.
                let attrs = &*attrs.borrow();
                match get_attribute(attrs, "name").or_else(|| get_attribute(attrs, "property")) {
                    Some("description" | "og:description" | "twitter:description")
                        if meta.description.is_empty() =>
                    {
                        if let Some(description) = get_attribute(attrs, "content") {
                            meta.description = Cow::Owned(description.trim().to_owned());
                        }
                    }
                    Some("og:title" | "twitter:title") if meta.title.is_empty() => {
                        if let Some(title) = get_attribute(attrs, "content") {
                            meta.title = Cow::Owned(title.trim().to_owned());
                        }
                    }
                    Some("og:image" | "twitter:image") if meta.image.is_none() => {
                        if let Some(image) = get_attribute(attrs, "content") {
                            meta.image = Some(Cow::Owned(image.to_owned()));
                        }
                    }
                    _ => {}
                }
            }
            "link" => {
                // TODO: Extract favicon from <link> tag
            }
            "title" => {
                // Extract <title> tag.
                // Some title tag may have multiple empty text child nodes,
                // we need handle this case:
                //   <title>
                //
                //       Rust Programming Language
                //
                //   </title>
                let title = handle
                    .children
                    .borrow()
                    .iter()
                    .filter_map(|h| match &h.data {
                        NodeData::Text { contents } => {
                            let contents = contents.borrow();
                            Some(contents.to_string())
                        }
                        _ => None,
                    })
                    .collect::<String>();
                meta.title = Cow::Owned(title.trim().to_owned());
            }
            _ => {}
        }
    }
    let children = handle.children.borrow();
    for child in children.iter() {
        walk(child, meta);

        // If meta is filled, no need to walk.
        if meta.is_filled() {
            break;
        }
    }
}

#[cfg(test)]
mod tests {
    use super::rewrite_html_base_url;
    use test_case::test_case;

    const SITE_URL: &str = "https://github.com";
    const CDN_URL: &str = "https://cdn-example.net";

    #[test_case(r#"<body><div class="bg-primary text-main" style="background-image: url('/test.png');"></div></body>"#)]
    fn test_rewrite_background_image_url(html: &str) {
        assert_eq!(
            String::from_utf8_lossy(
                &rewrite_html_base_url(html.as_bytes(), Some(SITE_URL), Some(CDN_URL)).unwrap()
            ),
            html.replace("/test.png", &format!("{}/test.png", SITE_URL))
        );
    }

    #[test_case(r#"<body><div class="bg-primary text-main" style="background-image: url('/static/test.png');"></div></body>"#)]
    // #[test_case(r#"<body><div class="bg-primary text-main" style="background-image: URL('/static/test.png');"></div></body>"#; "uppercase")]
    fn test_rewrite_cdn_background_image_url(html: &str) {
        assert_eq!(
            String::from_utf8_lossy(
                &rewrite_html_base_url(html.as_bytes(), Some(SITE_URL), Some(CDN_URL)).unwrap()
            ),
            html.replace("/static/test.png", &format!("{}/test.png", CDN_URL))
        );
    }

    #[test_case("<a href=\"{}\"></a>", "/"; "a1")]
    #[test_case("<a href=\"{}\"></a>", "/hello"; "a2")]
    #[test_case("<a href=\"{}\"></a>", "/hello/world"; "a3")]
    #[test_case("<link rel=\"stylesheet\" href=\"{}\" />", "/hello.css"; "link")]
    #[test_case("<img src=\"{}\" />", "/hello.png"; "img")]
    #[test_case("<script src=\"{}\" />", "/hello.js"; "script")]
    #[test_case("<audio src=\"{}\" />", "/hello.mp3"; "audio")]
    #[test_case("<video src=\"{}\" />", "/hello.mp4"; "video")]
    #[test_case("<iframe src=\"{}\"></iframe>", "/hello.html"; "iframe")]
    fn test_rewrite_html_base_url(html: &str, path: &str) {
        assert_eq!(
            String::from_utf8_lossy(
                &rewrite_html_base_url(
                    html.replace("{}", path).as_bytes(),
                    Some(SITE_URL),
                    Some(CDN_URL)
                )
                .unwrap()
            ),
            html.replace("{}", &format!("{}{}", SITE_URL, path))
        );
    }

    #[test_case("<a href=\"{}\"></a>", "/"; "a1")]
    #[test_case("<a href=\"{}\"></a>", "/hello"; "a2")]
    #[test_case("<a href=\"{}\"></a>", "/hello/world"; "a3")]
    #[test_case("<link rel=\"stylesheet\" src=\"{}\"/>", "/hello.css"; "link")]
    #[test_case("<img src=\"{}\"/>", "/hello.png"; "img")]
    #[test_case("<script src=\"{}\"/>", "/hello.js"; "script")]
    #[test_case("<audio src=\"{}\"/>", "/hello.mp3"; "audio")]
    #[test_case("<video src=\"{}\"/>", "/hello.mp4"; "video")]
    #[test_case("<iframe src=\"{}\"></iframe>", "/hello.html"; "iframe")]
    fn test_not_rewrite_html_base_url(html: &str, path: &str) {
        let whole_url = format!("{}{}", SITE_URL, path);
        assert_eq!(
            String::from_utf8_lossy(
                &rewrite_html_base_url(
                    html.replace("{}", &whole_url).as_bytes(),
                    Some(SITE_URL),
                    Some(CDN_URL)
                )
                .unwrap()
            ),
            html.replace("{}", &whole_url)
        );
    }

    #[test_case("<a href=\"{}\"></a>", "hello"; "a1")]
    #[test_case("<link rel=\"stylesheet\" src=\"{}\"/>", "hello.css"; "link")]
    #[test_case("<img src=\"{}\"/>", "hello.png"; "img")]
    #[test_case("<script src=\"{}\"/>", "hello.js"; "script")]
    #[test_case("<audio src=\"{}\"/>", "hello.mp3"; "audio")]
    #[test_case("<video src=\"{}\"/>", "hello.mp4"; "video")]
    #[test_case("<iframe src=\"{}\"></iframe>", "hello.html"; "iframe")]
    fn test_not_rewrite_html_base_url_relative_path(html: &str, path: &str) {
        assert_eq!(
            String::from_utf8_lossy(
                &rewrite_html_base_url(
                    html.replace("{}", path).as_bytes(),
                    Some(SITE_URL),
                    Some(CDN_URL)
                )
                .unwrap()
            ),
            html.replace("{}", path)
        );
    }

    #[test_case("<link rel=\"stylesheet\" href=\"{}\" />", "/static/hello.css"; "link")]
    #[test_case("<img src=\"{}\" />", "/static/hello.png"; "img")]
    #[test_case("<script src=\"{}\" />", "/static/hello.js"; "script")]
    #[test_case("<audio src=\"{}\" />", "/static/hello.mp3"; "audio")]
    #[test_case("<video src=\"{}\" />", "/static/hello.mp4"; "video")]
    #[test_case("<meta content=\"{}\" />", "/static/zine-placeholder.svg"; "meta")]
    fn test_rewrite_html_cdn_url(html: &str, path: &str) {
        assert_eq!(
            String::from_utf8_lossy(
                &rewrite_html_base_url(
                    html.replace("{}", path).as_bytes(),
                    Some(SITE_URL),
                    Some(CDN_URL)
                )
                .unwrap()
            ),
            html.replace("{}", &format!("{}{}", CDN_URL, &path[7..]))
        );
    }

    #[test_case("<link rel=\"stylesheet\" src=\"{}\"/>", "/static/hello.css"; "link")]
    #[test_case("<img src=\"{}\"/>", "/static/hello.png"; "img")]
    #[test_case("<script src=\"{}\"/>", "/static/hello.js"; "script")]
    #[test_case("<audio src=\"{}\"/>", "/static/hello.mp3"; "audio")]
    #[test_case("<video src=\"{}\"/>", "/static/hello.mp4"; "video")]
    #[test_case("<meta content=\"{}\" />", "/static/zine-placeholder.svg"; "meta")]
    fn test_not_rewrite_html_cdn_url(html: &str, path: &str) {
        let whole_url = format!("{}{}", CDN_URL, path);
        assert_eq!(
            String::from_utf8_lossy(
                &rewrite_html_base_url(
                    html.replace("{}", &whole_url).as_bytes(),
                    Some(SITE_URL),
                    Some(CDN_URL)
                )
                .unwrap()
            ),
            html.replace("{}", &whole_url)
        );
    }

    #[test_case("<link rel=\"stylesheet\" src=\"{}\"/>", "static/hello.css"; "link")]
    #[test_case("<img src=\"{}\"/>", "static/hello.png"; "img")]
    #[test_case("<script src=\"{}\"/>", "static/hello.js"; "script")]
    #[test_case("<audio src=\"{}\"/>", "static/hello.mp3"; "audio")]
    #[test_case("<video src=\"{}\"/>", "static/hello.mp4"; "video")]
    #[test_case("<meta content=\"{}\" />", "static/zine-placeholder.svg"; "meta")]
    fn test_not_rewrite_html_cdn_url_relative_path(html: &str, path: &str) {
        assert_eq!(
            String::from_utf8_lossy(
                &rewrite_html_base_url(
                    html.replace("{}", path).as_bytes(),
                    Some(SITE_URL),
                    Some(CDN_URL)
                )
                .unwrap()
            ),
            html.replace("{}", path)
        );
    }
}<|MERGE_RESOLUTION|>--- conflicted
+++ resolved
@@ -50,20 +50,6 @@
                     // no need to rewrite
                     return;
                 };
-<<<<<<< HEAD
-                if let Some(url) = cdn_url {
-                    base_url = url;
-                }
-            } else if attr.starts_with('/') {
-                if let Some(url) = site_url {
-                    base_url = url;
-                }
-            }
-            if base_url.is_empty() {
-                return;
-            }
-=======
->>>>>>> 62441f22
 
             el.set_attribute(attr_name, &dest_url)
                 .expect("Set attribute failed");

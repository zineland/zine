use std::io::prelude::*;
use std::{borrow::Cow, collections::HashMap, fs, path::Path};

use crate::helpers::get_date_of_today;
use anyhow::{ensure, Context as _, Result};
use serde::{Deserialize, Serialize};
use tera::Context;
use time::{Date, OffsetDateTime};

use crate::{
    current_mode, data, engine,
    html::Meta,
    i18n,
    markdown::{self, MarkdownRender},
    Mode,
};

use super::{AuthorId, Entity};

/// The Meta info of Article.
#[derive(Debug, Clone, Serialize, Deserialize)]
pub struct MetaArticle {
    pub file: String,
    /// The slug after this artcile rendered.
    /// Fallback to file name if no slug specified.
    #[serde(default)]
    pub slug: String,
    /// Absolute path of this article.
    /// The field take precedence over `slug` field.
    pub path: Option<String>,
    pub title: String,
    /// The author id of this article.
    /// An article can has zero, one or multiple authors.
    pub author: Option<AuthorId>,
    pub cover: Option<String>,
    /// The publish date. Format like YYYY-MM-DD.
    #[serde(with = "crate::helpers::serde_date")]
    #[serde(default = "MetaArticle::default_pub_date")]
    pub pub_date: Date,
}

impl MetaArticle {
    /// Create a new MetaAtricle using defaults()
    #[allow(dead_code)]
    fn new() -> Self {
        Self {
            ..Default::default()
        }
    }
    /// Set the Title for the article and also set the file based on the Title.
    pub(crate) fn set_title(&mut self, title: &str) -> &mut Self {
        self.title = title.into();
        self
    }
    /// Set the Author Ids by parsing a provided string. Names should be simply listed with spaces
    pub(crate) fn set_authors(&mut self, authors: &str) -> Result<&mut Self> {
        if let Ok(authors) = authors.to_lowercase().parse::<AuthorId>() {
            self.author = Some(authors);
            return Ok(self);
        };
        Err(anyhow::anyhow!(
            "Unable to parse string containing author names."
        ))
    }
    fn fix_file_name(&self) -> String {
        std::format!("{}.md", self.title.clone().to_lowercase().replace(' ', "-"))
    }
    fn fix_path(&self) -> String {
        std::format!("/{}", self.title.clone().to_lowercase().replace(' ', "-"))
    }
    /// This Return a validated fully formed MetaArticle Struct setting any needed fields
    /// The name might want to be changed to build even though its not really a build strategy
    pub(crate) fn finalize(&mut self) -> Self {
        self.file = self.fix_file_name();
        self.path = Some(self.fix_path());
        self.to_owned()
    }
    fn default_pub_date() -> Date {
        OffsetDateTime::now_utc().date()
    }

    // This should be removable as default date will always be the current date.
    fn is_default_pub_date(&self) -> bool {
        self.pub_date == Date::MIN
    }
}

impl std::fmt::Debug for Article {
    fn fmt(&self, f: &mut std::fmt::Formatter<'_>) -> std::fmt::Result {
        f.debug_struct("Article")
            .field("meta", &self.meta)
            .field("i18n", &self.i18n)
            .field("publish", &self.publish)
            .finish()
    }
}

impl Default for MetaArticle {
    fn default() -> Self {
        Self {
            file: "give-this-file-a-name.md".into(),
            // Need more information on what this should be
            // # todo: remove string leave slug as empty
            slug: "1".into(),
            title: "Give me a Title".into(),
            path: None,
            author: None,
            cover: None,
            pub_date: get_date_of_today(),
        }
    }
}

#[cfg(test)]
mod meta_article_tests {

    use crate::entity::{article::MetaArticle, author::AuthorId};
    use crate::helpers::get_date_of_today;

    #[test]
    fn test_meta_article_default() {
        let meta_defaults = MetaArticle::default();

        assert_eq!(meta_defaults.file, "give-this-file-a-name.md");
        assert_eq!(meta_defaults.slug, "1");
        assert_eq!(meta_defaults.path, None);
        assert_eq!(meta_defaults.title, "Give me a Title");
        assert_eq!(meta_defaults.cover, None);
        assert_eq!(meta_defaults.pub_date, get_date_of_today());
    }
    #[test]
    fn test_meta_article_new() {
        let mut m_a = MetaArticle::new();
        assert_eq!(m_a.file, "give-this-file-a-name.md");
        m_a.set_title("This is a test");
        assert_eq!(m_a.title, "This is a test");
        assert_eq!(m_a.file, "give-this-file-a-name.md");
        m_a.set_authors("Bob Bas-Man").unwrap();
        assert!(matches!(m_a.author.unwrap(),
                AuthorId::List(names) if names == vec![String::from("bob"), String::from("bas-man")],));
    }
}

#[derive(Clone, Serialize, Deserialize, Default)]
pub struct Article {
    #[serde(flatten)]
    pub meta: MetaArticle,
    /// The article's markdown content.
    #[serde(default, skip_serializing)]
    pub markdown: String,
    /// The optional topics of this article.
    #[serde(default)]
    #[serde(rename(deserialize = "topic"))]
    pub topics: Vec<String>,
    /// Whether the article is an featured article.
    /// Featured article will display in home page.
    #[serde(default, skip_serializing)]
    pub featured: bool,
    /// Whether publish the article. Publish means generate the article HTML file.
    /// This field would be ignored if in `zine serve` mode, that's mean we alwasy
    /// generate HTML file in this mode.
    #[serde(default)]
    publish: bool,
    /// The canonical link of this article.
<<<<<<< HEAD
    /// See issue: <https://github.com/zineland/zine/issues/141>
    pub canonical: Option<String>,
=======
    /// See issue: https://github.com/zineland/zine/issues/141
    canonical: Option<String>,
>>>>>>> 772c20e8
    #[serde(default, skip_serializing)]
    pub i18n: HashMap<String, Article>,
}

impl Article {
    /// Creates a new Article struct with default values.
    #[allow(dead_code)]
    fn new() -> Self {
        Self {
            ..Default::default()
        }
    }
    /// If you call set_meta. You do not need to call set_title as MetaArticle
    /// contains all the related details.
    #[allow(dead_code)]
    fn set_meta(&mut self, article_meta: MetaArticle) -> &mut Self {
        self.meta = article_meta;
        self
    }
    /// Set the title of the article.
    pub(crate) fn set_title(&mut self, title: &str) -> &mut Self {
        self.meta.set_title(title);
        self
    }
    pub(crate) fn set_authors(&mut self, authors: &str) -> Result<&mut Self> {
        self.meta.set_authors(authors)?;
        Ok(self)
    }
    /// Set the Article as featured to `true`
    #[allow(dead_code)]
    pub(crate) fn set_featured_to_true(&mut self) -> &mut Self {
        self.featured = true;
        self
    }
    /// Set the Article as published to `true`
    #[allow(dead_code)]
    pub(crate) fn set_published_to_true(&mut self) -> &mut Self {
        self.publish = true;
        self
    }
    /// Set the Canonocal URL for the article
    #[allow(dead_code)]
    pub(crate) fn set_canonical(&mut self, canonical: &str) -> &mut Self {
        self.canonical = Some(canonical.into());
        self
    }
    /// Return a validated Article Struct. Note: Tests still needed
    pub(crate) fn finalize(&mut self) -> Self {
        self.meta = self.meta.finalize();
        self.to_owned()
    }
    /// Write the TOML data for the article to the end of the `issue` TOML file
    pub(crate) fn append_article_to_toml(&self, path: &Path) -> Result<()> {
        // Article zine.toml file must exist
        if !path.exists() {
            Err(anyhow::anyhow!("Issue toml file does not already exists"))?
        };

        let mut file = std::fs::OpenOptions::new().append(true).open(path)?;

        let toml_str = toml::to_string(&self)?;

        // Code fix as the section does not appear to be added by default.
        file.write_all("\n[[article]]\n".as_bytes())?;
        file.write_all(toml_str.as_bytes())?;

        Ok(())
    }
    pub(crate) fn write_markdown_template(&self, path: &Path) -> Result<()> {
        let mut md_file = std::fs::OpenOptions::new()
            .create_new(true)
            .write(true)
            .open(path.join(&self.meta.file))?;

        md_file.write_all("Hello. Write your article here\n".as_bytes())?;

        Ok(())
    }
    /// Check whether `author` name is the author of this article.
    pub fn is_author(&self, author: &str) -> bool {
        self.meta
            .author
            .as_ref()
            .map(|inner| inner.is_author(author))
            .unwrap_or_default()
    }

    /// Check whether the article need publish.
    ///
    /// The article need publish in any of two conditions:
    /// - the publish property is true
    /// - in `zine serve` mode
    pub fn need_publish(&self) -> bool {
        self.publish || matches!(current_mode(), Mode::Serve)
    }

    fn get_translations(&self) -> Vec<Translations<'_>> {
        let mut translations = self
            .i18n
            .iter()
            .map(|(locale, article)| Translations {
                name: i18n::get_locale_name(locale)
                    .unwrap_or_else(|| panic!("Currently, we don't support locale: `{locale}`")),
                slug: &article.meta.slug,
                path: &article.meta.path,
            })
            .collect::<Vec<_>>();

        if !translations.is_empty() {
            let zine_data = data::read();
            let site = zine_data.get_site();
            // Add default locale.
            translations.push(Translations {
                name: i18n::get_locale_name(&site.locale).unwrap_or_else(|| {
                    panic!("Currently, we don't support locale: `{}`", site.locale)
                }),
                slug: &self.meta.slug,
                path: &self.meta.path,
            });
            translations.sort_by_key(|t| t.name);
        }
        translations
    }

    fn parse(&mut self, source: &Path) -> Result<()> {
        let file_path = source.join(&self.meta.file);
        self.markdown = fs::read_to_string(&file_path).with_context(|| {
            format!("Failed to read markdown file of `{}`", file_path.display())
        })?;

        // Fallback to file name if no slug specified.
        if self.meta.path.is_none() && self.meta.slug.is_empty() {
            self.meta.slug = self.meta.file.replace(".md", "")
        }
        // Fallback to the default placeholder image if the cover is missing.
        if self.meta.cover.is_none() || matches!(&self.meta.cover, Some(cover) if cover.is_empty())
        {
            let data = data::read();
            self.meta.cover = data.get_theme().default_cover.clone();
        }
        // Ensure the path starts with / if exists.
        if matches!(self.meta.path.as_ref(), Some(path) if !path.starts_with('/')) {
            self.meta.path = Some(format!("/{}", self.meta.path.take().unwrap_or_default()));
        }
        Ok(())
    }

    fn render(&self, mut context: Context, dest: &Path) -> Result<()> {
        context.insert(
            "meta",
            &Meta {
                title: Cow::Borrowed(&self.meta.title),
                description: Cow::Owned(markdown::extract_description(&self.markdown)),
                url: Some(
                    if let Some(path) = self
                        .meta
                        .path
                        .as_ref()
                        // Remove the prefix slash
                        .and_then(|path| path.strip_prefix('/'))
                    {
                        Cow::Borrowed(path)
                    } else {
                        let issue_slug = context
                            .get("issue")
                            .and_then(|issue| issue.get("slug"))
                            .and_then(|v| v.as_str())
                            .unwrap_or_default();
                        Cow::Owned(format!("{}/{}", issue_slug, self.meta.slug))
                    },
                ),
                image: self.meta.cover.as_deref().map(Cow::Borrowed),
            },
        );
        context.insert("page_type", "article");
        context.insert("article", &self);
        context.insert("canonical_url", &self.canonical);

        let zine_data = data::read();
        let markdown_config = zine_data.get_markdown_config();
        let mut markdown_render = MarkdownRender::new(markdown_config);
        let html = markdown_render.render_html(&self.markdown);
        markdown_render.rebuild_toc_depth();
        context.insert("html", &html);
        context.insert("toc", &markdown_render.toc);
        drop(zine_data);

        if let Some(path) = self.meta.path.as_ref() {
            let mut dest = dest.to_path_buf();
            dest.pop();
            engine::render(
                "article.jinja",
                &context,
                dest.join(path.trim_start_matches('/')),
            )
        } else {
            engine::render("article.jinja", &context, dest.join(&self.meta.slug))
        }
    }
}

#[cfg(test)]
mod tests_article_impl {

    use crate::entity::article::{Article, MetaArticle};
    use crate::entity::issue::Issue;
    use tempfile::tempdir;

    #[test]
    fn test_default() {
        let article = Article::new();

        assert_eq!(article.featured, false);
        assert_eq!(article.publish, false);
        assert_eq!(article.meta.title, "Give me a Title");
    }

    #[test]
    fn test_pass_meta() {
        let meta = MetaArticle::new()
            .set_title("This is a great Article")
            .finalize();
        let mut article = Article::new();

        article.set_meta(meta);

        assert_eq!(article.meta.title, "This is a great Article");
    }

    #[test]
    fn test_append_to_file() {
        let meta = MetaArticle::new()
            .set_title("This is a great Article")
            .finalize();
        let mut article = Article::new();

        article.set_meta(meta);

        let temp_dir = tempdir().unwrap();
        let temp_path = temp_dir.path().join("dummy.toml");
        assert!(std::fs::write(&temp_path, "").is_ok());
        assert!(article.append_article_to_toml(&temp_path).is_ok());

        let contents = std::fs::read_to_string(&temp_path).unwrap();

        // Strip off [[article]] for testing
        let massaged_contents = contents
            .lines()
            .skip(2)
            .map(|x| x.to_owned())
            .collect::<Vec<String>>()
            .join("\n");
        let data = toml::from_str::<Article>(&massaged_contents).unwrap();

        println!("{:?}", data);
        assert_eq!(data.meta.slug, "1");
        assert_eq!(data.meta.title, "This is a great Article");
        assert_eq!(data.featured, false);

        drop(temp_path);
        assert!(temp_dir.close().is_ok());
    }

    #[test]
    fn test_append_article_to_issue() {
        let mut issue = Issue::default();
        let article = Article::new();
        let article2 = Article::new().set_title("my second article").finalize();

        issue.articles.push(article);
        issue.articles.push(article2);

        let mut toml_str = toml::to_string(&issue).unwrap();
        for article in &issue.articles {
            toml_str.push_str("[[article]]\n");
            toml_str.push_str(toml::to_string::<Article>(&article).unwrap().as_str());
        }

        let issue_from_toml: Issue = toml::from_str(&toml_str).unwrap();
        assert_eq!(issue.slug, issue_from_toml.slug);
        assert_eq!(issue.articles[0].meta.file, "give-this-file-a-name.md");
        assert_eq!(
            issue.articles[0].meta.file,
            issue_from_toml.articles[0].meta.file
        );

        assert_eq!(issue.articles[1].meta.file, "my-second-article.md");
        assert_eq!(
            issue.articles[1].meta.file,
            issue_from_toml.articles[1].meta.file
        );
    }
}
impl Entity for Article {
    fn parse(&mut self, source: &Path) -> Result<()> {
        Article::parse(self, source)?;
        ensure!(
            !self.meta.is_default_pub_date(),
            "`pub_date` is required for article `{}`",
            self.meta.title
        );
        {
            let zine_data = data::read();
            self.topics.iter().for_each(|topic| {
                if !zine_data.is_valid_topic(topic) {
                    println!(
                        "Warning: the topic `{topic}` is invalid, please declare it in the root `zine.toml`"
                    )
                }
            });
        }

        for article in self.i18n.values_mut() {
            // Extend topics from the origin article
            article.topics = self.topics.clone();
            if article.meta.author.is_none() {
                article.meta.author = self.meta.author.clone();
            }
            if article.meta.cover.is_none() {
                article.meta.cover = self.meta.cover.clone();
            }
            // Fallback to original article date if the `pub_date` is missing
            if article.meta.is_default_pub_date() {
                article.meta.pub_date = self.meta.pub_date;
            }
            Article::parse(article, source)?;
        }
        Ok(())
    }

    fn render(&self, mut context: Context, dest: &Path) -> Result<()> {
        context.insert("i18n", &self.get_translations());
        Article::render(self, context.clone(), dest)?;
        for article in self.i18n.values() {
            Article::render(article, context.clone(), dest)?;
        }

        Ok(())
    }
}

/// The translation info of an article.
#[derive(Serialize)]
struct Translations<'a> {
    // The locale name.
    name: &'static str,
    // Article slug.
    slug: &'a String,
    // Article path.
    path: &'a Option<String>,
}<|MERGE_RESOLUTION|>--- conflicted
+++ resolved
@@ -162,13 +162,8 @@
     #[serde(default)]
     publish: bool,
     /// The canonical link of this article.
-<<<<<<< HEAD
     /// See issue: <https://github.com/zineland/zine/issues/141>
     pub canonical: Option<String>,
-=======
-    /// See issue: https://github.com/zineland/zine/issues/141
-    canonical: Option<String>,
->>>>>>> 772c20e8
     #[serde(default, skip_serializing)]
     pub i18n: HashMap<String, Article>,
 }

--- conflicted
+++ resolved
@@ -53,11 +53,6 @@
         };
     });
 
-<<<<<<< HEAD
-    println!("{ZINE_BANNER}");
-    println!("listening on http://{addr}");
-=======
->>>>>>> 772c20e8
     hyper::Server::bind(&addr)
         .serve(tower::make::Shared::new(serve_dir))
         .await

--- conflicted
+++ resolved
@@ -199,12 +199,8 @@
 
         // Copy builtin static files into dest static dir.
         let dest_static_dir = self.dest.join("static");
-<<<<<<< HEAD
-        fs::create_dir_all(dest_static_dir)?;
-=======
         #[allow(clippy::needless_borrow)]
         fs::create_dir_all(&dest_static_dir)?;
->>>>>>> 772c20e8
 
         #[cfg(not(debug_assertions))]
         include_dir::include_dir!("static").extract(dest_static_dir)?;
